dev_build_version=$(shell git describe --tags --always --dirty)
# to_check is all code in this repo that we want to run checks on
# (it is all Go code in here, but intentionally excludes the
# vendor folder contents)
<<<<<<< HEAD
dirs_to_check=./warehouse ./pipeline ./config
=======
dirs_to_check=./warehouse ./config
>>>>>>> 33fb1486
files_to_check=$(shell find . -maxdepth 1 -mindepth 1 -type f -name '*.go')
all_to_check=$(files_to_check) $(dirs_to_check)

# TODO: run golint and errcheck, but only to catch *new* violations and
# decide whether to change code or not (e.g. we need to be able to whitelist
# violations already in the code). They can be useful to catch errors, but
# they are just too noisy to be a requirement for a CI -- we don't even *want*
# to fix some of the things they consider to be violations.
.PHONY: ci
ci: deps checkgofmt vet staticcheck ineffassign predeclared test

BIN_DIR := $(GOPATH)/bin
STATICCHECK := $(BIN_DIR)/staticcheck
INEFFASSIGN := $(BIN_DIR)/ineffassign
PREDECLARED := $(BIN_DIR)/predeclared
GOLINT := $(BIN_DIR)/golint
ERRCHECK := $(BIN_DIR)/errcheck

INSTALLTOOL = cd /tmp && GO111MODULE=off go get -u

# Installs the "staticcheck" tool outside of the current GOPATH
$(STATICCHECK):
	$(INSTALLTOOL) honnef.co/go/tools/cmd/staticcheck

$(INEFFASSIGN):
	$(INSTALLTOOL) github.com/gordonklaus/ineffassign

$(PREDECLARED):
	$(INSTALLTOOL) github.com/nishanths/predeclared

$(GOLINT):
	$(INSTALLTOOL) golang.org/x/lint/golint

$(ERRCHECK):
	$(INSTALLTOOL) github.com/kisielk/errcheck


.PHONY: deps
deps:
	go get -d -v -t ./...

.PHONY: updatedeps
updatedeps:
	go get -d -v -t -u -f ./...

.PHONY: install
install:
	go install -ldflags '-X "main.version=dev build $(dev_build_version)"' .

.PHONY: checkgofmt
checkgofmt:
	gofmt -s -l $(all_to_check)
	@if [ -n "$$(gofmt -s -l $(all_to_check))" ]; then \
		exit 1; \
	fi

.PHONY: vet
vet:
	go vet ./...

.PHONY: staticcheck
staticcheck: $(STATICCHECK)
	staticcheck ./...

.PHONY: ineffassign
ineffassign: $(INEFFASSIGN)
	ineffassign $(all_to_check)

.PHONY: predeclared
predeclared: $(PREDECLARED)
	predeclared $(all_to_check)

# Intentionally omitted from CI, but target here for ad-hoc reports.
.PHONY: golint
golint: $(GOLINT)
	golint -min_confidence 0.9 -set_exit_status . $(dirs_to_check)

# Intentionally omitted from CI, but target here for ad-hoc reports.
.PHONY: errcheck
errcheck: $(ERRCHECK)
	errcheck ./...

.PHONY: test
test:
	go test -race . $(dirs_to_check)<|MERGE_RESOLUTION|>--- conflicted
+++ resolved
@@ -2,11 +2,7 @@
 # to_check is all code in this repo that we want to run checks on
 # (it is all Go code in here, but intentionally excludes the
 # vendor folder contents)
-<<<<<<< HEAD
-dirs_to_check=./warehouse ./pipeline ./config
-=======
-dirs_to_check=./warehouse ./config
->>>>>>> 33fb1486
+dirs_to_check=./warehouse ./config ./pipeline
 files_to_check=$(shell find . -maxdepth 1 -mindepth 1 -type f -name '*.go')
 all_to_check=$(files_to_check) $(dirs_to_check)
 
